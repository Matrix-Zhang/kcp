//! KCP

use std::cmp;
use std::cmp::Ordering;
use std::collections::VecDeque;
use std::io::{self, Cursor, Read, Write};

use bytes::{Buf, BufMut, BytesMut};
use error::Error;
use KcpResult;

const KCP_RTO_NDL: u32 = 30;
const KCP_RTO_MIN: u32 = 100;
const KCP_RTO_DEF: u32 = 200;
const KCP_RTO_MAX: u32 = 60000;

const KCP_CMD_PUSH: u8 = 81;
const KCP_CMD_ACK: u8 = 82;
const KCP_CMD_WASK: u8 = 83;
const KCP_CMD_WINS: u8 = 84;

const KCP_ASK_SEND: u32 = 1;
const KCP_ASK_TELL: u32 = 2;

const KCP_WND_SND: u16 = 32;
const KCP_WND_RCV: u16 = 128;

const KCP_MTU_DEF: usize = 1400;
// const KCP_ACK_FAST: u32 = 3;

const KCP_INTERVAL: u32 = 100;
const KCP_OVERHEAD: usize = 24;
// const KCP_DEADLINK: u32 = 20;

const KCP_THRESH_INIT: u16 = 2;
const KCP_THRESH_MIN: u16 = 2;

const KCP_PROBE_INIT: u32 = 7000;
const KCP_PROBE_LIMIT: u32 = 120000;

/// Read `conv` from raw buffer
pub fn get_conv(mut buf: &[u8]) -> u32 {
    assert!(buf.len() >= KCP_OVERHEAD);
    buf.get_u32_le()
}

/// Set `conv` to raw buffer
pub fn set_conv(mut buf: &mut [u8], conv: u32) {
    assert!(buf.len() >= KCP_OVERHEAD);
    buf.put_u32_le(conv)
}

#[inline]
fn bound(lower: u32, v: u32, upper: u32) -> u32 {
    cmp::min(cmp::max(lower, v), upper)
}

#[inline]
fn timediff(later: u32, earlier: u32) -> i32 {
    later as i32 - earlier as i32
}

#[derive(Default, Clone, Debug)]
struct KcpSegment {
    conv: u32,
    cmd: u8,
    frg: u8,
    wnd: u16,
    ts: u32,
    sn: u32,
    una: u32,
    resendts: u32,
    rto: u32,
    fastack: u32,
    xmit: u32,
    data: BytesMut,
}

impl KcpSegment {
    fn new_with_data(data: BytesMut) -> Self {
        KcpSegment {
            conv: 0,
            cmd: 0,
            frg: 0,
            wnd: 0,
            ts: 0,
            sn: 0,
            una: 0,
            resendts: 0,
            rto: 0,
            fastack: 0,
            xmit: 0,
            data,
        }
    }

    fn encode(&self, buf: &mut BytesMut) {
        if buf.remaining_mut() < self.encoded_len() {
            panic!(
                "REMAIN {} encoded {} {:?}",
                buf.remaining_mut(),
                self.encoded_len(),
                self
            );
        }

        buf.put_u32_le(self.conv);
<<<<<<< HEAD
        buf.put(self.cmd);
        buf.put(self.frg);
=======
        buf.put_u8(self.cmd);
        buf.put_u8(self.frg);
>>>>>>> 0799b42d
        buf.put_u16_le(self.wnd);
        buf.put_u32_le(self.ts);
        buf.put_u32_le(self.sn);
        buf.put_u32_le(self.una);
        buf.put_u32_le(self.data.len() as u32);
        buf.put_slice(&self.data);
    }

    fn encoded_len(&self) -> usize {
        KCP_OVERHEAD + self.data.len()
    }
}

#[derive(Default)]
struct KcpOutput<O: Write>(O);

impl<O: Write> Write for KcpOutput<O> {
    #[inline]
    fn write(&mut self, data: &[u8]) -> io::Result<usize> {
        trace!("[RO] {} bytes", data.len());
        self.0.write(data)
    }

    #[inline]
    fn flush(&mut self) -> io::Result<()> {
        self.0.flush()
    }
}

/// KCP control
#[derive(Default)]
pub struct Kcp<Output: Write> {
    /// Conversation ID
    conv: u32,
    /// Maximun Transmission Unit
    mtu: usize,
    /// Maximum Segment Size
    mss: u32,
    /// Connection state
    state: i32,

    /// First unacknowledged packet
    snd_una: u32,
    /// Next packet
    snd_nxt: u32,
    /// Next packet to be received
    rcv_nxt: u32,

    /// Congetion window threshole
    ssthresh: u16,

    /// ACK receive variable RTT
    rx_rttval: u32,
    /// ACK receive static RTT
    rx_srtt: u32,
    /// Resend time (calculated by ACK delay time)
    rx_rto: u32,
    /// Minimal resend timeout
    rx_minrto: u32,

    /// Send window
    snd_wnd: u16,
    /// Receive window
    rcv_wnd: u16,
    /// Remote receive window
    rmt_wnd: u16,
    /// Congetion window
    cwnd: u16,
    /// Check window
    /// - IKCP_ASK_TELL, telling window size to remote
    /// - IKCP_ASK_SEND, ask remote for window size
    probe: u32,

    /// Last update time
    current: u32,
    /// Flush interval
    interval: u32,
    /// Next flush interval
    ts_flush: u32,
    xmit: u32,

    /// Enable nodelay
    nodelay: bool,
    /// Updated has been called or not
    updated: bool,

    /// Next check window timestamp
    ts_probe: u32,
    /// Check window wait time
    probe_wait: u32,

    /// Maximum resend time
    dead_link: u32,
    /// Maximum payload size
    incr: u32,

    snd_queue: VecDeque<KcpSegment>,
    rcv_queue: VecDeque<KcpSegment>,
    snd_buf: VecDeque<KcpSegment>,
    rcv_buf: VecDeque<KcpSegment>,

    /// Pending ACK
    acklist: VecDeque<(u32, u32)>,
    buf: BytesMut,

    /// ACK number to trigger fast resend
    fastresend: u32,
    /// Disable congetion control
    nocwnd: bool,
    /// Enable stream mode
    stream: bool,

    /// Get conv from the next input call
    input_conv: bool,

    output: KcpOutput<Output>,
}

impl<Output: Write> Kcp<Output> {
    /// Creates a KCP control object, `conv` must be equal in both endpoints in one connection.
    /// `output` is the callback object for writing.
    ///
    /// `conv` represents conversation.
    pub fn new(conv: u32, output: Output) -> Self {
        Kcp::construct(conv, output, false)
    }

    /// Creates a KCP control object in stream mode, `conv` must be equal in both endpoints in one connection.
    /// `output` is the callback object for writing.
    ///
    /// `conv` represents conversation.
    pub fn new_stream(conv: u32, output: Output) -> Self {
        Kcp::construct(conv, output, true)
    }

    fn construct(conv: u32, output: Output, stream: bool) -> Self {
        Kcp {
            conv,
            snd_una: 0,
            snd_nxt: 0,
            rcv_nxt: 0,
            rx_rttval: 0,
            rx_srtt: 0,
            state: 0,
            cwnd: 0,
            probe: 0,
            current: 0,
            xmit: 0,
            nodelay: false,
            updated: false,
            ts_probe: 0,
            probe_wait: 0,
            dead_link: 10,
            incr: 0,
            fastresend: 0,
            nocwnd: false,
            stream,
            snd_wnd: KCP_WND_SND,
            rcv_wnd: KCP_WND_RCV,
            rmt_wnd: KCP_WND_RCV,
            mtu: KCP_MTU_DEF,
            mss: (KCP_MTU_DEF - KCP_OVERHEAD) as u32,
            buf: BytesMut::with_capacity((KCP_MTU_DEF + KCP_OVERHEAD) * 3),
            snd_queue: VecDeque::new(),
            rcv_queue: VecDeque::new(),
            snd_buf: VecDeque::new(),
            rcv_buf: VecDeque::new(),
            acklist: VecDeque::new(),
            rx_rto: KCP_RTO_DEF,
            rx_minrto: KCP_RTO_MIN,
            interval: KCP_INTERVAL,
            ts_flush: KCP_INTERVAL,
            ssthresh: KCP_THRESH_INIT,
            input_conv: false,
            output: KcpOutput(output),
        }
    }

    /// Check buffer size without actually consuming it
    pub fn peeksize(&self) -> KcpResult<usize> {
        match self.rcv_queue.front() {
            Some(segment) => {
                if segment.frg == 0 {
                    return Ok(segment.data.len());
                }

                if self.rcv_queue.len() < (segment.frg + 1) as usize {
                    return Err(Error::ExpectingFragment);
                }

                let mut len = 0;

                for segment in &self.rcv_queue {
                    len += segment.data.len();
                    if segment.frg == 0 {
                        break;
                    }
                }

                Ok(len)
            }
            None => Err(Error::RecvQueueEmpty),
        }
    }

    // move available data from rcv_buf -> rcv_queue
    pub fn move_buf(&mut self) {
        while !self.rcv_buf.is_empty() {
            let nrcv_que = self.rcv_queue.len();
            {
                let seg = &self.rcv_buf[0];
                if seg.sn == self.rcv_nxt && nrcv_que < self.rcv_wnd as usize {
                    self.rcv_nxt += 1;
                } else {
                    break;
                }
            }

            let seg = self.rcv_buf.pop_front().unwrap();
            self.rcv_queue.push_back(seg);
        }
    }

    /// Receive data from buffer
    pub fn recv(&mut self, buf: &mut [u8]) -> KcpResult<usize> {
        if self.rcv_queue.is_empty() {
            return Err(Error::RecvQueueEmpty);
        }

        let peeksize = self.peeksize()?;

        if peeksize > buf.len() {
            debug!("recv peeksize={} bufsize={} too small", peeksize, buf.len());
            return Err(Error::UserBufTooSmall);
        }

        let recover = self.rcv_queue.len() >= self.rcv_wnd as usize;

        // Merge fragment
        let mut cur = Cursor::new(buf);
        while let Some(seg) = self.rcv_queue.pop_front() {
            cur.write_all(&seg.data)?;

            trace!("recv sn={}", seg.sn);

            if seg.frg == 0 {
                break;
            }
        }
        assert_eq!(cur.position() as usize, peeksize);

        self.move_buf();

        // fast recover
        if self.rcv_queue.len() < self.rcv_wnd as usize && recover {
            // ready to send back IKCP_CMD_WINS in ikcp_flush
            // tell remote my window size
            self.probe |= KCP_ASK_TELL;
        }

        Ok(cur.position() as usize)
    }

    /// Send bytes into buffer
    pub fn send(&mut self, mut buf: &[u8]) -> KcpResult<usize> {
        let mut sent_size = 0;

        assert!(self.mss > 0);

        // append to previous segment in streaming mode (if possible)
        if self.stream {
            if let Some(old) = self.snd_queue.back_mut() {
                let l = old.data.len();
                if l < self.mss as usize {
                    let capacity = self.mss as usize - l;
                    let extend = cmp::min(buf.len(), capacity);

                    trace!(
                        "send stream mss={} last length={} extend={}",
                        self.mss,
                        l,
                        extend
                    );

                    let (lf, rt) = buf.split_at(extend);
                    old.data.extend_from_slice(lf);
                    buf = rt;

                    old.frg = 0;
                    sent_size += extend;
                }

                if buf.is_empty() {
                    return Ok(sent_size);
                }
            }
        }

        let count = if buf.len() <= self.mss as usize {
            1
        } else {
            (buf.len() + self.mss as usize - 1) / self.mss as usize
        };

        if count >= KCP_WND_RCV as usize {
            debug!("send bufsize={} mss={} too large", buf.len(), self.mss);
            return Err(Error::UserBufTooBig);
        }
        assert!(count > 0);

        // let count = cmp::max(1, count);

        for i in 0..count {
            let size = cmp::min(self.mss as usize, buf.len());

            let (lf, rt) = buf.split_at(size);

            let mut new_segment = KcpSegment::new_with_data(lf.into());
            buf = rt;

            new_segment.frg = if self.stream {
                0
            } else {
                (count - i - 1) as u8
            };

            self.snd_queue.push_back(new_segment);
            sent_size += size;
        }

        Ok(sent_size)
    }

    fn update_ack(&mut self, rtt: u32) {
        if self.rx_srtt == 0 {
            self.rx_srtt = rtt;
            self.rx_rttval = rtt / 2;
        } else {
            let delta = if rtt > self.rx_srtt {
                rtt - self.rx_srtt
            } else {
                self.rx_srtt - rtt
            };
            self.rx_rttval = (3 * self.rx_rttval + delta) / 4;
            self.rx_srtt = (7 * self.rx_srtt + rtt) / 8;
            if self.rx_srtt < 1 {
                self.rx_srtt = 1;
            }
        }
        let rto = self.rx_srtt + cmp::max(self.interval, 4 * self.rx_rttval);
        self.rx_rto = bound(self.rx_minrto, rto, KCP_RTO_MAX);
    }

    #[inline]
    fn shrink_buf(&mut self) {
        self.snd_una = match self.snd_buf.front() {
            Some(seg) => seg.sn,
            None => self.snd_nxt,
        };
    }

    fn parse_ack(&mut self, sn: u32) {
        if timediff(sn, self.snd_una) < 0 || timediff(sn, self.snd_nxt) >= 0 {
            return;
        }

        for i in 0..self.snd_buf.len() {
            match sn.cmp(&self.snd_buf[i].sn) {
                Ordering::Equal => {
                    self.snd_buf.remove(i);
                }
                Ordering::Less => break,
                _ => (),
            }
        }
    }

    fn parse_una(&mut self, una: u32) {
        while !self.snd_buf.is_empty() {
            if timediff(una, self.snd_buf[0].sn) > 0 {
                // self.snd_buf.remove(0);
                self.snd_buf.pop_front();
            } else {
                break;
            }
        }
    }

    fn parse_fastack(&mut self, sn: u32) {
        if timediff(sn, self.snd_una) < 0 || timediff(sn, self.snd_nxt) >= 0 {
            return;
        }

        for seg in &mut self.snd_buf {
            if timediff(sn, seg.sn) < 0 {
                break;
            } else if sn != seg.sn {
                seg.fastack += 1;
            }
        }
    }

    #[inline]
    fn ack_push(&mut self, sn: u32, ts: u32) {
        self.acklist.push_back((sn, ts));
    }

    fn parse_data(&mut self, new_segment: KcpSegment) {
        let sn = new_segment.sn;

        if timediff(sn, self.rcv_nxt + self.rcv_wnd as u32) >= 0 || timediff(sn, self.rcv_nxt) < 0 {
            return;
        }

        let mut repeat = false;
        let mut new_index = self.rcv_buf.len();

        for segment in self.rcv_buf.iter().rev() {
            if segment.sn == sn {
                repeat = true;
                break;
            } else if timediff(sn, segment.sn) > 0 {
                break;
            }
            new_index -= 1;
        }

        if !repeat {
            self.rcv_buf.insert(new_index, new_segment);
        }

        // move available data from rcv_buf -> rcv_queue
        self.move_buf();
    }

    /// Get `conv` from the next `input` call
    #[inline]
    pub fn input_conv(&mut self) {
        self.input_conv = true;
    }

    /// Check if Kcp is waiting for the next input
    #[inline]
    pub fn waiting_conv(&self) -> bool {
        self.input_conv
    }

    /// Set `conv` value
    #[inline]
    pub fn set_conv(&mut self, conv: u32) {
        self.conv = conv;
    }

    /// Get `conv`
    #[inline]
    pub fn conv(&self) -> u32 {
        self.conv
    }

    /// Call this when you received a packet from raw connection
    pub fn input(&mut self, buf: &[u8]) -> KcpResult<usize> {
        let input_size = buf.len();

        trace!("[RI] {} bytes", buf.len());

        if buf.len() < KCP_OVERHEAD {
            debug!(
                "input bufsize={} too small, at least {}",
                buf.len(),
                KCP_OVERHEAD
            );
            return Err(Error::InvalidSegmentSize(buf.len()));
        }

        let mut flag = false;
        let mut max_ack = 0;
        let old_una = self.snd_una;

        let mut buf = Cursor::new(buf);
        while buf.remaining() >= KCP_OVERHEAD as usize {
            let conv = buf.get_u32_le();
            if conv != self.conv {
                // This allows getting conv from this call, which allows us to allocate
                // conv from the server side.
                if self.input_conv {
                    debug!("input conv={} updated, original conv={}", conv, self.conv);
                    self.conv = conv;
                    self.input_conv = false;
                } else {
                    debug!("input conv={} expected conv={} not match", conv, self.conv);
                    return Err(Error::ConvInconsistent(self.conv, conv));
                }
            }

            let cmd = buf.get_u8();
            let frg = buf.get_u8();
            let wnd = buf.get_u16_le();
            let ts = buf.get_u32_le();
            let sn = buf.get_u32_le();
            let una = buf.get_u32_le();
            let len = buf.get_u32_le() as usize;

            if buf.remaining() < len as usize {
                debug!(
                    "input bufsize={} payload length={} remaining={} not match",
                    input_size,
                    len,
                    buf.remaining()
                );
                return Err(Error::InvalidSegmentDataSize(len, buf.remaining()));
            }

            match cmd {
                KCP_CMD_PUSH | KCP_CMD_ACK | KCP_CMD_WASK | KCP_CMD_WINS => {}
                _ => {
                    debug!("input cmd={} unrecognized", cmd);
                    return Err(Error::UnsupportedCmd(cmd));
                }
            }

            self.rmt_wnd = wnd;

            self.parse_una(una);
            self.shrink_buf();

            let mut has_read_data = false;

            match cmd {
                KCP_CMD_ACK => {
                    let rtt = timediff(self.current, ts);
                    if rtt >= 0 {
                        self.update_ack(rtt as u32);
                    }
                    self.parse_ack(sn);
                    self.shrink_buf();

                    if !flag {
                        max_ack = sn;
                        flag = true;
                    } else if timediff(sn, max_ack) > 0 {
                        max_ack = sn;
                    }

                    trace!(
                        "input ack: sn={} rtt={} rto={}",
                        sn,
                        timediff(self.current, ts),
                        self.rx_rto
                    );
                }
                KCP_CMD_PUSH => {
                    trace!("input psh: sn={} ts={}", sn, ts);

                    if timediff(sn, self.rcv_nxt + self.rcv_wnd as u32) < 0 {
                        self.ack_push(sn, ts);
                        if timediff(sn, self.rcv_nxt) >= 0 {
                            let mut sbuf = BytesMut::with_capacity(len as usize);
                            unsafe {
                                sbuf.set_len(len as usize);
                            }
                            buf.read_exact(&mut sbuf).unwrap();
                            has_read_data = true;

                            let mut segment = KcpSegment::new_with_data(sbuf);

                            segment.conv = conv;
                            segment.cmd = cmd;
                            segment.frg = frg;
                            segment.wnd = wnd;
                            segment.ts = ts;
                            segment.sn = sn;
                            segment.una = una;

                            self.parse_data(segment);
                        }
                    }
                }
                KCP_CMD_WASK => {
                    trace!("input probe");
                    self.probe |= KCP_ASK_TELL;
                }
                KCP_CMD_WINS => {
                    // Do nothing
                    trace!("input wins: {}", wnd);
                }
                _ => unreachable!(),
            }

            // Force skip unread data
            if !has_read_data {
                let next_pos = buf.position() + len as u64;
                buf.set_position(next_pos);
            }
        }

        if flag {
            self.parse_fastack(max_ack);
        }

        if self.snd_una > old_una && self.cwnd < self.rmt_wnd {
            let mss = self.mss;
            if self.cwnd < self.ssthresh {
                self.cwnd += 1;
                self.incr += mss;
            } else {
                if self.incr < mss {
                    self.incr = mss;
                }
                self.incr += (mss * mss) / self.incr + (mss / 16);
                if (self.cwnd + 1) as u32 * mss <= self.incr {
                    self.cwnd += 1;
                }
            }
            if self.cwnd > self.rmt_wnd {
                self.cwnd = self.rmt_wnd;
                self.incr = self.rmt_wnd as u32 * mss;
            }
        }

        Ok(buf.position() as usize)
    }

    fn wnd_unused(&self) -> u16 {
        if self.rcv_queue.len() < self.rcv_wnd as usize {
            self.rcv_wnd - self.rcv_queue.len() as u16
        } else {
            0
        }
    }

    fn _flush_ack(&mut self, segment: &mut KcpSegment) -> KcpResult<()> {
        // flush acknowledges
        // while let Some((sn, ts)) = self.acklist.pop_front() {
        for &(sn, ts) in &self.acklist {
            if self.buf.len() + KCP_OVERHEAD > self.mtu as usize {
                self.output.write_all(&self.buf)?;
                self.buf.clear();
            }
            segment.sn = sn;
            segment.ts = ts;
            segment.encode(&mut self.buf);
        }
        self.acklist.clear();

        Ok(())
    }

    fn probe_wnd_size(&mut self) {
        // probe window size (if remote window size equals zero)
        if self.rmt_wnd == 0 {
            if self.probe_wait == 0 {
                self.probe_wait = KCP_PROBE_INIT;
                self.ts_probe = self.current + self.probe_wait;
            } else {
                if timediff(self.current, self.ts_probe) >= 0 && self.probe_wait < KCP_PROBE_INIT {
                    self.probe_wait = KCP_PROBE_INIT;
                }
                self.probe_wait += self.probe_wait / 2;
                if self.probe_wait > KCP_PROBE_LIMIT {
                    self.probe_wait = KCP_PROBE_LIMIT;
                }
                self.ts_probe = self.current + self.probe_wait;
                self.probe |= KCP_ASK_SEND;
            }
        } else {
            self.ts_probe = 0;
            self.probe_wait = 0;
        }
    }

    fn _flush_probe_commands(&mut self, cmd: u8, segment: &mut KcpSegment) -> KcpResult<()> {
        segment.cmd = cmd;
        if self.buf.len() + KCP_OVERHEAD > self.mtu as usize {
            self.output.write_all(&self.buf)?;
            self.buf.clear();
        }
        segment.encode(&mut self.buf);
        Ok(())
    }

    fn flush_probe_commands(&mut self, segment: &mut KcpSegment) -> KcpResult<()> {
        // flush window probing commands
        if (self.probe & KCP_ASK_SEND) != 0 {
            self._flush_probe_commands(KCP_CMD_WASK, segment)?;
        }

        // flush window probing commands
        if (self.probe & KCP_ASK_TELL) != 0 {
            self._flush_probe_commands(KCP_CMD_WINS, segment)?;
        }
        self.probe = 0;
        Ok(())
    }

    /// Flush pending ACKs
    pub fn flush_ack(&mut self) -> KcpResult<()> {
        if !self.updated {
            debug!("flush updated() must be called at least once");
            return Err(Error::NeedUpdate);
        }

        let mut segment = KcpSegment {
            conv: self.conv,
            cmd: KCP_CMD_ACK,
            wnd: self.wnd_unused(),
            una: self.rcv_nxt,
            ..Default::default()
        };

        self._flush_ack(&mut segment)
    }

    /// Flush pending data in buffer.
    pub fn flush(&mut self) -> KcpResult<()> {
        if !self.updated {
            debug!("flush updated() must be called at least once");
            return Err(Error::NeedUpdate);
        }

        let mut segment = KcpSegment {
            conv: self.conv,
            cmd: KCP_CMD_ACK,
            wnd: self.wnd_unused(),
            una: self.rcv_nxt,
            ..Default::default()
        };

        self._flush_ack(&mut segment)?;
        self.probe_wnd_size();
        self.flush_probe_commands(&mut segment)?;

        // println!("SNDBUF size {}", self.snd_buf.len());

        // calculate window size
        let mut cwnd = cmp::min(self.snd_wnd, self.rmt_wnd);
        if !self.nocwnd {
            cwnd = cmp::min(self.cwnd, cwnd);
        }

        // move data from snd_queue to snd_buf
        while timediff(self.snd_nxt, self.snd_una + cwnd as u32) < 0 {
            match self.snd_queue.pop_front() {
                Some(mut new_segment) => {
                    new_segment.conv = self.conv;
                    new_segment.cmd = KCP_CMD_PUSH;
                    new_segment.wnd = segment.wnd;
                    new_segment.ts = self.current;
                    new_segment.sn = self.snd_nxt;
                    self.snd_nxt += 1;
                    new_segment.una = self.rcv_nxt;
                    new_segment.resendts = self.current;
                    new_segment.rto = self.rx_rto;
                    new_segment.fastack = 0;
                    new_segment.xmit = 0;
                    self.snd_buf.push_back(new_segment);
                }
                None => break,
            }
        }

        // calculate resent
        let resent = if self.fastresend > 0 {
            self.fastresend
        } else {
            u32::max_value()
        };

        let rtomin = if !self.nodelay { self.rx_rto >> 3 } else { 0 };

        let mut lost = false;
        let mut change = 0;

        for snd_segment in &mut self.snd_buf {
            let mut need_send = false;

            if snd_segment.xmit == 0 {
                need_send = true;
                snd_segment.xmit += 1;
                snd_segment.rto = self.rx_rto;
                snd_segment.resendts = self.current + snd_segment.rto + rtomin;
            } else if timediff(self.current, snd_segment.resendts) >= 0 {
                need_send = true;
                snd_segment.xmit += 1;
                self.xmit += 1;
                if !self.nodelay {
                    snd_segment.rto += self.rx_rto;
                } else {
                    snd_segment.rto += self.rx_rto / 2;
                }
                snd_segment.resendts = self.current + snd_segment.rto;
                lost = true;
            } else if snd_segment.fastack >= resent {
                need_send = true;
                snd_segment.xmit += 1;
                snd_segment.fastack = 0;
                snd_segment.resendts = self.current + snd_segment.rto;
                change += 1;
            }

            if need_send {
                snd_segment.ts = self.current;
                snd_segment.wnd = segment.wnd;
                snd_segment.una = self.rcv_nxt;

                let need = KCP_OVERHEAD + snd_segment.data.len();

                if self.buf.len() + need > self.mtu as usize {
                    self.output.write_all(&self.buf)?;
                    self.buf.clear();
                }

                snd_segment.encode(&mut self.buf);

                if snd_segment.xmit >= self.dead_link {
                    self.state = -1;
                }
            }
        }

        // Flush all data in buffer
        if !self.buf.is_empty() {
            self.output.write_all(&self.buf)?;
            self.buf.clear();
        }

        // update ssthresh
        if change > 0 {
            let inflight = self.snd_nxt - self.snd_una;
            self.ssthresh = inflight as u16 / 2;
            if self.ssthresh < KCP_THRESH_MIN {
                self.ssthresh = KCP_THRESH_MIN;
            }
            self.cwnd = self.ssthresh + resent as u16;
            self.incr = self.cwnd as u32 * self.mss;
        }

        if lost {
            self.ssthresh = cwnd / 2;
            if self.ssthresh < KCP_THRESH_MIN {
                self.ssthresh = KCP_THRESH_MIN;
            }
            self.cwnd = 1;
            self.incr = self.mss;
        }

        if self.cwnd < 1 {
            self.cwnd = 1;
            self.incr = self.mss;
        }

        Ok(())
    }

    /// Update state every 10ms ~ 100ms.
    ///
    /// Or you can ask `check` when to call this again.
    pub fn update(&mut self, current: u32) -> KcpResult<()> {
        self.current = current;

        if !self.updated {
            self.updated = true;
            self.ts_flush = self.current;
        }

        let mut slap = timediff(self.current, self.ts_flush);

        if slap >= 10000 || slap < -10000 {
            self.ts_flush = self.current;
            slap = 0;
        }

        if slap >= 0 {
            self.ts_flush += self.interval;
            if timediff(self.current, self.ts_flush) >= 0 {
                self.ts_flush = self.current + self.interval;
            }
            self.flush()?;
        }

        Ok(())
    }

    /// Determine when you should call `update`.
    /// Return when you should invoke `update` in millisec, if there is no `input`/`send` calling.
    /// You can call `update` in that time without calling it repeatly.
    pub fn check(&self, current: u32) -> u32 {
        if !self.updated {
            return 0;
        }

        let mut ts_flush = self.ts_flush;
        let mut tm_packet = u32::max_value();

        if timediff(current, ts_flush) >= 10000 || timediff(current, ts_flush) < -10000 {
            ts_flush = current;
        }

        if timediff(current, ts_flush) >= 0 {
            // return self.interval;
            return 0;
        }

        let tm_flush = timediff(ts_flush, current) as u32;
        for seg in &self.snd_buf {
            let diff = timediff(seg.resendts, current);
            if diff <= 0 {
                // return self.interval;
                return 0;
            }
            if (diff as u32) < tm_packet {
                tm_packet = diff as u32;
            }
        }

        cmp::min(cmp::min(tm_packet, tm_flush), self.interval)
    }

    /// Change MTU size, default is 1400
    ///
    /// MTU = Maximum Transmission Unit
    pub fn set_mtu(&mut self, mtu: usize) -> KcpResult<()> {
        if mtu < 50 || mtu < KCP_OVERHEAD {
            debug!("set_mtu mtu={} invalid", mtu);
            return Err(Error::InvalidMtu(mtu));
        }

        self.mtu = mtu;
        self.mss = (self.mtu - KCP_OVERHEAD) as u32;

        let additional = ((mtu + KCP_OVERHEAD) * 3) as isize - self.buf.capacity() as isize;
        if additional > 0 {
            self.buf.reserve(additional as usize);
        }

        Ok(())
    }

    /// Get MTU
    pub fn mtu(&self) -> usize {
        self.mtu
    }

    /// Set check interval
    pub fn set_interval(&mut self, mut interval: u32) {
        if interval > 5000 {
            interval = 5000;
        } else if interval < 10 {
            interval = 10;
        }
        self.interval = interval;
    }

    /// Set nodelay
    ///
    /// fastest config: nodelay(true, 20, 2, true)
    ///
    /// `nodelay`: default is disable (false)
    /// `interval`: internal update timer interval in millisec, default is 100ms
    /// `resend`: 0:disable fast resend(default), 1:enable fast resend
    /// `nc`: `false`: normal congestion control(default), `true`: disable congestion control
    pub fn set_nodelay(&mut self, nodelay: bool, mut interval: i32, resend: i32, nc: bool) {
        if nodelay {
            self.nodelay = true;
            self.rx_minrto = KCP_RTO_NDL;
        } else {
            self.nodelay = false;
            self.rx_minrto = KCP_RTO_MIN;
        }

        match interval {
            interval if interval < 10 => self.interval = 10,
            interval if interval > 5000 => self.interval = 5000,
            _ => self.interval = interval
        }

        if resend >= 0 {
            self.fastresend = resend as u32;
        }

        self.nocwnd = nc;
    }

    /// Set `wndsize`
    /// set maximum window size: `sndwnd=32`, `rcvwnd=32` by default
    pub fn set_wndsize(&mut self, sndwnd: u16, rcvwnd: u16) {
        if sndwnd > 0 {
            self.snd_wnd = sndwnd as u16;
        }

        if rcvwnd > 0 {
            self.rcv_wnd = cmp::max(rcvwnd, KCP_WND_RCV) as u16;
        }
    }

    /// `snd_wnd` Send window
    pub fn snd_wnd(&self) -> u16 {
        self.snd_wnd
    }

    /// `rcv_wnd` Receive window
    pub fn rcv_wnd(&self) -> u16 {
        self.rcv_wnd
    }

    /// Get `waitsnd`, how many packet is waiting to be sent
    pub fn wait_snd(&self) -> usize {
        self.snd_buf.len() + self.snd_queue.len()
    }

    /// Set `rx_minrto`
    pub fn set_rx_minrto(&mut self, rto: u32) {
        self.rx_minrto = rto;
    }

    /// Set `fastresend`
    pub fn set_fast_resend(&mut self, fr: u32) {
        self.fastresend = fr;
    }

    /// KCP header size
    pub fn header_len() -> usize {
        KCP_OVERHEAD as usize
    }

    /// Enabled stream or not
    pub fn is_stream(&self) -> bool {
        self.stream
    }

    /// Maximum Segment Size
    pub fn mss(&self) -> u32 {
        self.mss
    }

    /// Set maximum resend times
    pub fn set_maximum_resend_times(&mut self, dead_link: u32) {
        self.dead_link = dead_link;
    }

    /// Check if KCP connection is dead (resend times excceeded)
    pub fn is_dead_link(&self) -> bool {
        self.state != 0
    }
}<|MERGE_RESOLUTION|>--- conflicted
+++ resolved
@@ -105,13 +105,8 @@
         }
 
         buf.put_u32_le(self.conv);
-<<<<<<< HEAD
         buf.put(self.cmd);
         buf.put(self.frg);
-=======
-        buf.put_u8(self.cmd);
-        buf.put_u8(self.frg);
->>>>>>> 0799b42d
         buf.put_u16_le(self.wnd);
         buf.put_u32_le(self.ts);
         buf.put_u32_le(self.sn);
